--- conflicted
+++ resolved
@@ -2,20 +2,11 @@
 use std::fmt;
 use std::ops;
 
-<<<<<<< HEAD
-use percent_encoding::{percent_encode, DEFAULT_ENCODE_SET};
-=======
-use serde::Deserialize;
->>>>>>> f173a3be
 use serde::de::{self, Visitor};
 use serde::Deserialize;
 
-<<<<<<< HEAD
+use crate::utils::{percent_encode, PATH};
 use crate::{Github, Result, Stream};
-=======
-use crate::utils::{percent_encode, PATH};
-use crate::{Future, Github, Stream};
->>>>>>> f173a3be
 
 /// Provides access to the content information for a repository
 pub struct Content {
