--- conflicted
+++ resolved
@@ -8,12 +8,8 @@
 use crate::comments::Comments;
 use crate::labels::Label;
 use crate::users::User;
-<<<<<<< HEAD
+use crate::utils::{percent_encode, PATH_SEGMENT};
 use crate::{Github, Result, SortDirection, Stream};
-=======
-use crate::utils::{percent_encode, PATH_SEGMENT};
-use crate::{Future, Github, SortDirection, Stream};
->>>>>>> f173a3be
 
 /// enum representation of github pull and issue state
 #[derive(Clone, Copy, Debug, PartialEq)]
@@ -146,14 +142,9 @@
     }
 
     /// remove a label from this issue
-<<<<<<< HEAD
     pub async fn remove(&self, label: &str) -> Result<()> {
+        let label = percent_encode(label.as_ref(), PATH_SEGMENT);
         self.github.delete(&self.path(&format!("/{}", label))).await
-=======
-    pub fn remove(&self, label: &str) -> Future<()> {
-        let label = percent_encode(label.as_ref(), PATH_SEGMENT);
-        self.github.delete(&self.path(&format!("/{}", label)))
->>>>>>> f173a3be
     }
 
     /// replace all labels associated with this issue with a new set.
