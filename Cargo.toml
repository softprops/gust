[package]
name = "hubcaps"
version = "0.5.0"
authors = ["softprops <d.tangren@gmail.com>"]
description = "Rust interface for Github"
documentation = "https://docs.rs/hubcaps/"
homepage = "https://github.com/softprops/hubcaps"
repository = "https://github.com/softprops/hubcaps"
keywords = ["hyper", "github"]
license = "MIT"
categories = ["api-bindings", "web-programming::http-client"]
readme = "README.md"
edition = "2018"

[badges]
travis-ci = { repository = "softprops/hubcaps" }
coveralls = { repository = "softprops/hubcaps" }
maintenance = { status = "actively-developed" }

[dev-dependencies]
pretty_env_logger = "0.3"
tokio = { version = "0.2", features = ["macros"] }

[dependencies]
<<<<<<< HEAD
dirs = { version = "1.0", optional = true }
futures = "0.3"
futures-util = "0.3.1"
http = "0.2"
hyperx = "0.13"
jsonwebtoken = { version = "7.0.0-beta.1" }
=======
dirs = { version = "2.0", optional = true }
futures = "0.1"
http = "0.1"
hyperx = "1"
jsonwebtoken = "6"
>>>>>>> f173a3be
mime = "0.3"
log = "0.4"
url = "2.1"
reqwest = { version = "0.10.0", default-features = false }
serde = { version = "1.0.84", features = ['derive'] }
serde_derive = "1.0"
serde_json = "1.0"
error-chain = "0.12"
base64 = "0.11"
percent-encoding = "2"

[features]
default = ["default-tls"]
# enable native tls
default-tls = ["reqwest/default-tls"]
# enable rustls
rustls-tls = ["reqwest/rustls-tls"]
# enable etag-based http_cache functionality
httpcache = ["dirs"]

[[example]]
name = "conditional_requests"
path = "examples/conditional_requests.rs"
required-features = ["httpcache"]<|MERGE_RESOLUTION|>--- conflicted
+++ resolved
@@ -22,20 +22,12 @@
 tokio = { version = "0.2", features = ["macros"] }
 
 [dependencies]
-<<<<<<< HEAD
-dirs = { version = "1.0", optional = true }
+dirs = { version = "2.0", optional = true }
 futures = "0.3"
 futures-util = "0.3.1"
 http = "0.2"
-hyperx = "0.13"
+hyperx = "1"
 jsonwebtoken = { version = "7.0.0-beta.1" }
-=======
-dirs = { version = "2.0", optional = true }
-futures = "0.1"
-http = "0.1"
-hyperx = "1"
-jsonwebtoken = "6"
->>>>>>> f173a3be
 mime = "0.3"
 log = "0.4"
 url = "2.1"
