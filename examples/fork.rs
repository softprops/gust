--- conflicted
+++ resolved
@@ -14,11 +14,7 @@
 
             let repo = github.repo("softprops", "hubcaps");
 
-<<<<<<< HEAD
-            let forked = repo.fork().await?;
-=======
-            let forked = rt.block_on(repo.forks().create())?;
->>>>>>> f173a3be
+            let forked = repo.forks().create().await?;
 
             println!("Forked repository to {}", forked.full_name);
 
